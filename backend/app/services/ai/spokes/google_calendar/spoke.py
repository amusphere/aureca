--- conflicted
+++ resolved
@@ -2,22 +2,11 @@
 from typing import Any, Dict, Optional
 
 from app.schema import User
-<<<<<<< HEAD
-from app.services.ai.models import SpokeResponse
-from app.services.ai.spokes.spoke_interface import BaseSpoke
-from app.services.google_calendar_service import (
-    GoogleCalendarAPIError,
-    GoogleCalendarAuthenticationError,
-    GoogleCalendarService,
-    GoogleCalendarServiceError,
-)
-=======
 from app.services.ai.core.models import SpokeResponse
 from app.services.ai.spokes.base import BaseSpoke
 from app.services.google_oauth import GoogleOauthService
 from googleapiclient.discovery import build
 from googleapiclient.errors import HttpError
->>>>>>> 2b72602a
 from sqlmodel import Session
 
 
