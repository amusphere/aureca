--- conflicted
+++ resolved
@@ -5,12 +5,7 @@
     GeneratedTaskModel,
 )
 from app.schema import User
-<<<<<<< HEAD
-from app.services.ai.orchestrator import AIOrchestrator
-from app.services.ai_task_service import AiTaskService
-=======
 from app.services.ai import AIHub
->>>>>>> 2b72602a
 from app.services.auth import auth_user
 from fastapi import APIRouter, Depends
 from sqlmodel import Session
@@ -25,9 +20,8 @@
     user: User = Depends(auth_user),
 ):
     """AIアシスタントにリクエストを送信して処理結果を取得"""
-<<<<<<< HEAD
-    orchestrator = AIOrchestrator(user.id, session)
-    result = await orchestrator.process_request(
+    hub = AIHub(user.id, session)
+    result = await hub.process_request(
         prompt=request.prompt, current_user=user
     )
 
@@ -62,19 +56,4 @@
         user=user, days_ahead=days_ahead, max_events=max_events
     )
 
-    return generated_tasks
-=======
-    try:
-        hub = AIHub(user.id, session)
-        result = await hub.process_request(
-            prompt=request.prompt, current_user=user
-        )
-
-        return AIResponseModel(**result)
-
-    except Exception as e:
-        raise HTTPException(
-            status_code=status.HTTP_500_INTERNAL_SERVER_ERROR,
-            detail=f"Failed to process AI request: {str(e)}",
-        )
->>>>>>> 2b72602a
+    return generated_tasks